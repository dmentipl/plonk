--- conflicted
+++ resolved
@@ -15,15 +15,9 @@
     tqdm = None
 
 from .._logging import logger
-<<<<<<< HEAD
-from .functions import get_extent_from_percentile
-from .interpolation import interpolate
-from .visualization import image, plot
-=======
 from .._units import Quantity
 from .._units import units as plonk_units
-from .visualization import _particle_plot_data, _plot_data, particle_plot, plot
->>>>>>> bc0ac87e
+from . import visualization as viz
 
 if TYPE_CHECKING:
     from ..analysis.profile import Profile
@@ -157,15 +151,8 @@
         axs = axs.flatten()
         images = list()
         for quantity, x, y, extent, ax in zip(quantities, xs, ys, extents, axs):
-            image(
-                snap=snaps[0],
-                quantity=quantity,
-                x=x,
-                y=y,
-                units=units,
-                extent=extent,
-                ax=ax,
-                **kwargs,
+            snaps[0].image(
+                quantity=quantity, x=x, y=y, units=units, extent=extent, ax=ax, **kwargs
             )
             images += ax.images
     else:
@@ -190,16 +177,16 @@
         interp_kwargs = {k: v for k, v in kwargs.items() if k in _interp_kwargs}
         interp = kwargs.get('interp', 'projection')
         slice_normal = kwargs.get('slice_normal')
-        z_slice = kwargs.get('z_slice')
+        slice_offset = kwargs.get('slice_offset')
         for quantity, x, y, extent, image in zip(quantities, xs, ys, extents, images):
-            interp_data, _extent, _units = _plot_data(
+            interp_data, _extent, _units = viz._interpolated_data(
                 snap=snap,
                 quantity=quantity,
                 x=x,
                 y=y,
                 interp=interp,
                 slice_normal=slice_normal,
-                z_slice=z_slice,
+                slice_offset=slice_offset,
                 extent=extent,
                 units=units,
                 **interp_kwargs,
@@ -458,15 +445,9 @@
 
     if fig is None:
         fig, ax = plt.subplots()
-<<<<<<< HEAD
-        for y in ys:
-            plot(snap=snaps[0], x=x, y=y, ax=ax, **kwargs)
-            ax.set(xlim=xlim, ylim=ylim)
-=======
         for yidx, y in enumerate(ys):
             __units = {'x': units_str['x'], 'y': units_str['y'][yidx]}
-            particle_plot(snap=snaps[0], x=x, y=y, ax=ax, units=__units, **kwargs)
->>>>>>> bc0ac87e
+            snaps[0].plot(x=x, y=y, ax=ax, units=__units, **kwargs)
         lines = ax.lines
         if text is not None:
             texts = [
@@ -497,7 +478,7 @@
             for line, subsnap in zip(
                 lines[yidx * len(subsnaps) : (yidx + 1) * len(subsnaps)], subsnaps
             ):
-                _x, _y, _, _, _ = _particle_plot_data(
+                _x, _y, _, _, _ = viz._plot_data(
                     snap=subsnap, x=x, y=y, c=None, s=None, units=__units
                 )
                 line.set_data(_x, _y)
